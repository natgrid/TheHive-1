package services

import java.nio.file.Files
import javax.inject.Inject

import akka.NotUsed
import akka.stream.Materializer
import akka.stream.scaladsl.{ Sink, Source }
import connectors.ConnectorRouter
import models._
import org.elastic4play.InternalError
import org.elastic4play.controllers.{ Fields, FileInputValue }
import org.elastic4play.services._
import org.elastic4play.utils.Hasher
import play.api.libs.json._
import play.api.{ Configuration, Logger }

import scala.collection.immutable
import scala.concurrent.{ ExecutionContext, Future }
import scala.util.{ Failure, Success, Try }

trait AlertTransformer {
  def createCase(alert: Alert, customCaseTemplate: Option[String])(implicit authContext: AuthContext): Future[Case]
  def mergeWithCase(alert: Alert, caze: Case)(implicit authContext: AuthContext): Future[Case]
}

case class CaseSimilarity(caze: Case, similarIOCCount: Int, iocCount: Int, similarArtifactCount: Int, artifactCount: Int)

class AlertSrv(
    templates: Map[String, String],
    alertModel: AlertModel,
    createSrv: CreateSrv,
    getSrv: GetSrv,
    updateSrv: UpdateSrv,
    deleteSrv: DeleteSrv,
    findSrv: FindSrv,
    caseSrv: CaseSrv,
    artifactSrv: ArtifactSrv,
    caseTemplateSrv: CaseTemplateSrv,
    attachmentSrv: AttachmentSrv,
    connectors: ConnectorRouter,
    hashAlg: Seq[String],
    implicit val ec: ExecutionContext,
    implicit val mat: Materializer) extends AlertTransformer {

  @Inject() def this(
    configuration: Configuration,
    alertModel: AlertModel,
    createSrv: CreateSrv,
    getSrv: GetSrv,
    updateSrv: UpdateSrv,
    deleteSrv: DeleteSrv,
    findSrv: FindSrv,
    caseSrv: CaseSrv,
    artifactSrv: ArtifactSrv,
    caseTemplateSrv: CaseTemplateSrv,
    attachmentSrv: AttachmentSrv,
    connectors: ConnectorRouter,
    ec: ExecutionContext,
    mat: Materializer) = this(
    Map.empty[String, String],
    alertModel: AlertModel,
    createSrv,
    getSrv,
    updateSrv,
    deleteSrv,
    findSrv,
    caseSrv,
    artifactSrv,
    caseTemplateSrv,
    attachmentSrv,
    connectors,
    (configuration.getString("datastore.hash.main").get +: configuration.getStringSeq("datastore.hash.extra").get).distinct,
    ec,
    mat)

  private[AlertSrv] lazy val logger = Logger(getClass)

  def create(fields: Fields)(implicit authContext: AuthContext): Future[Alert] =
    createSrv[AlertModel, Alert](alertModel, fields)

  def bulkCreate(fieldSet: Seq[Fields])(implicit authContext: AuthContext): Future[Seq[Try[Alert]]] =
    createSrv[AlertModel, Alert](alertModel, fieldSet)

  def get(id: String): Future[Alert] =
    getSrv[AlertModel, Alert](alertModel, id)

  def get(tpe: String, source: String, sourceRef: String): Future[Option[Alert]] = {
    import org.elastic4play.services.QueryDSL._
    findSrv[AlertModel, Alert](
      alertModel,
      and("type" ~= tpe, "source" ~= source, "sourceRef" ~= sourceRef),
      Some("0-1"), Nil)
      ._1
      .runWith(Sink.headOption)
  }

  def update(id: String, fields: Fields)(implicit authContext: AuthContext): Future[Alert] =
    updateSrv[AlertModel, Alert](alertModel, id, fields)

  def update(alert: Alert, fields: Fields)(implicit authContext: AuthContext): Future[Alert] =
    updateSrv(alert, fields)

  def bulkUpdate(ids: Seq[String], fields: Fields)(implicit authContext: AuthContext): Future[Seq[Try[Alert]]] = {
    updateSrv[AlertModel, Alert](alertModel, ids, fields)
  }

  def bulkUpdate(updates: Seq[(Alert, Fields)])(implicit authContext: AuthContext): Future[Seq[Try[Alert]]] =
    updateSrv[Alert](updates)

  def markAsRead(alert: Alert)(implicit authContext: AuthContext): Future[Alert] = {
    alert.caze() match {
      case Some(_) ⇒ updateSrv[AlertModel, Alert](alertModel, alert.id, Fields.empty.set("status", "Imported"))
      case None    ⇒ updateSrv[AlertModel, Alert](alertModel, alert.id, Fields.empty.set("status", "Ignored"))
    }
  }

  def markAsUnread(alert: Alert)(implicit authContext: AuthContext): Future[Alert] = {
    alert.caze() match {
      case Some(_) ⇒ updateSrv[AlertModel, Alert](alertModel, alert.id, Fields.empty.set("status", "Updated"))
      case None    ⇒ updateSrv[AlertModel, Alert](alertModel, alert.id, Fields.empty.set("status", "New"))
    }
  }

  def getCaseTemplate(alert: Alert, customCaseTemplate: Option[String]): Future[Option[CaseTemplate]] = {
    val templateName = customCaseTemplate
      .orElse(alert.caseTemplate())
      .orElse(templates.get(alert.tpe()))
      .getOrElse(alert.tpe())
    caseTemplateSrv.getByName(templateName)
      .map { ct ⇒ Some(ct) }
      .recover { case _ ⇒ None }
  }

  private val dataExtractor = "^(.*);(.*);(.*)".r

  def createCase(alert: Alert, customCaseTemplate: Option[String])(implicit authContext: AuthContext): Future[Case] = {
    alert.caze() match {
      case Some(id) ⇒ caseSrv.get(id)
      case None ⇒
        connectors.get(alert.tpe()) match {
          case Some(connector: AlertTransformer) ⇒ connector.createCase(alert, customCaseTemplate)
          case _ ⇒
            for {
              caseTemplate ← getCaseTemplate(alert, customCaseTemplate)
              caze ← caseSrv.create(
                Fields.empty
                  .set("title", s"#${alert.sourceRef()} " + alert.title())
                  .set("description", alert.description())
                  .set("severity", JsNumber(alert.severity()))
                  .set("tags", JsArray(alert.tags().map(JsString)))
                  .set("tlp", JsNumber(alert.tlp()))
                  .set("status", CaseStatus.Open.toString),
                caseTemplate)
              _ ← mergeWithCase(alert, caze)
            } yield caze
        }
    }
  }

  override def mergeWithCase(alert: Alert, caze: Case)(implicit authContext: AuthContext): Future[Case] = {
    setCase(alert, caze)
      .map { _ ⇒
        val artifactsFields = alert.artifacts()
          .map { artifact ⇒
            val tags = (artifact \ "tags").asOpt[Seq[JsString]].getOrElse(Nil) :+ JsString("src:" + alert.tpe())
            val message = (artifact \ "message").asOpt[JsString].getOrElse(JsString(""))
            val artifactFields = Fields(artifact +
              ("tags" → JsArray(tags)) +
              ("message" → message))
            if (artifactFields.getString("dataType").contains("file")) {
              artifactFields.getString("data")
                .map {
                  case dataExtractor(filename, contentType, data) ⇒
                    val f = Files.createTempFile("alert-", "-attachment")
                    Files.write(f, java.util.Base64.getDecoder.decode(data))
                    artifactFields
                      .set("attachment", FileInputValue(filename, f, contentType))
                      .unset("data")
                  case data ⇒
                    logger.warn(s"Invalid data format for file artifact: $data")
                    artifactFields
                }
                .getOrElse(artifactFields)
            }
            else {
              artifactFields
            }
          }

        artifactSrv.create(caze, artifactsFields)
          .map {
            _.foreach {
              case Failure(e) ⇒ logger.warn("Create artifact error", e)
              case _          ⇒
            }
          }
          .onComplete { _ ⇒
            // remove temporary files
            artifactsFields
              .flatMap(_.get("Attachment"))
              .foreach {
                case FileInputValue(_, file, _) ⇒ Files.delete(file)
                case _                          ⇒
              }
          }
        caze
      }

  }

  def setCase(alert: Alert, caze: Case)(implicit authContext: AuthContext): Future[Alert] = {
    updateSrv(alert, Fields(Json.obj("case" → caze.id, "status" → AlertStatus.Imported)))
  }

  def delete(id: String)(implicit Context: AuthContext): Future[Alert] =
    deleteSrv[AlertModel, Alert](alertModel, id)

  def find(queryDef: QueryDef, range: Option[String], sortBy: Seq[String]): (Source[Alert, NotUsed], Future[Long]) = {
    findSrv[AlertModel, Alert](alertModel, queryDef, range, sortBy)
  }

  def stats(queryDef: QueryDef, aggs: Seq[Agg]): Future[JsObject] = findSrv(alertModel, queryDef, aggs: _*)

  def setFollowAlert(alertId: String, follow: Boolean)(implicit authContext: AuthContext): Future[Alert] = {
    updateSrv[AlertModel, Alert](alertModel, alertId, Fields(Json.obj("follow" → follow)))
  }

<<<<<<< HEAD
  def similarCases(alert: Alert): Future[Seq[CaseSimilarity]] = {
    def similarArtifacts(artifact: JsObject): Option[Source[Artifact, NotUsed]] = {
      for {
        dataType ← (artifact \ "dataType").asOpt[String]
        d ← (artifact \ "data").asOpt[String]
        data ← (dataType, d) match {
          case ("file", dataExtractor(filename, contentType, b64content)) ⇒
            val content = java.util.Base64.getDecoder.decode(b64content)
            val hashes = Hasher(hashAlg: _*).fromByteArray(content)
            Some(Right(Attachment(filename, hashes, content.length.toLong, contentType, "")))
          case ("file", _) ⇒
            logger.warn(s"Invalid data format for file artifact: $d")
            None
          case _ ⇒
            Some(Left(d))
        }
      } yield artifactSrv.findSimilar(dataType, data, None, Some("all"), Nil)._1
    }

    def getCaseAndArtifactCount(caseId: String): Future[(Case, Int, Int)] = {
      import org.elastic4play.services.QueryDSL._
      for {
        caze ← caseSrv.get(caseId)
        artifactCountJs ← artifactSrv.stats(parent("case", withId(caseId)), Seq(groupByField("ioc", selectCount)))
        iocCount = (artifactCountJs \ "1" \ "count").asOpt[Int].getOrElse(0)
        artifactCount = (artifactCountJs \\ "count").map(_.as[Int]).sum
      } yield (caze, iocCount, artifactCount)
    }

    Source(alert.artifacts().to[immutable.Iterable])
      .flatMapConcat { artifact ⇒
        similarArtifacts(artifact)
          .getOrElse(Source.empty)
      }
      .groupBy(100, _.parentId)
      .map {
        case a if a.ioc() ⇒ (a.parentId, 1, 1)
        case a            ⇒ (a.parentId, 0, 1)
      }
      .reduce[(Option[String], Int, Int)] {
        case ((caze, iocCount1, artifactCount1), (_, iocCount2, artifactCount2)) ⇒ (caze, iocCount1 + iocCount2, artifactCount1 + artifactCount2)
      }
      .mergeSubstreams
      .mapAsyncUnordered(5) {
        case (Some(caseId), similarIOCCount, similarArtifactCount) ⇒
          getCaseAndArtifactCount(caseId).map {
            case (caze, iocCount, artifactCount) ⇒ CaseSimilarity(caze, similarIOCCount, iocCount, similarArtifactCount, artifactCount)
          }
        case _ ⇒ Future.failed(InternalError("Case not found"))
      }
      .runWith(Sink.seq)
=======
  def fixStatus()(implicit authContext: AuthContext): Future[Unit] = {
    import org.elastic4play.services.QueryDSL._

    val updatedStatusFields = Fields.empty.set("status", "Updated")
    val (updateAlerts, updateAlertCount) = find("status" ~= "Update", Some("all"), Nil)
    updateAlertCount.foreach(c ⇒ logger.info(s"Updating $c alert with Update status"))
    val updateAlertProcess = updateAlerts
      .mapAsyncUnordered(3) { alert ⇒
        logger.debug(s"Updating alert ${alert.id} (status: Update -> Updated)")
        update(alert, updatedStatusFields)
          .andThen {
            case Failure(error) ⇒ logger.warn(s"""Fail to set "Updated" status to alert ${alert.id}""", error)
          }
      }

    val ignoredStatusFields = Fields.empty.set("status", "Ignored")
    val (ignoreAlerts, ignoreAlertCount) = find("status" ~= "Ignore", Some("all"), Nil)
    ignoreAlertCount.foreach(c ⇒ logger.info(s"Updating $c alert with Ignore status"))
    val ignoreAlertProcess = ignoreAlerts
      .mapAsyncUnordered(3) { alert ⇒
        logger.debug(s"Updating alert ${alert.id} (status: Ignore -> Ignored)")
        update(alert, ignoredStatusFields)
          .andThen {
            case Failure(error) ⇒ logger.warn(s"""Fail to set "Ignored" status to alert ${alert.id}""", error)
          }
      }

    (updateAlertProcess ++ ignoreAlertProcess)
      .runWith(Sink.ignore)
      .map(_ ⇒ ())
>>>>>>> 8f83829b
  }
}<|MERGE_RESOLUTION|>--- conflicted
+++ resolved
@@ -226,7 +226,6 @@
     updateSrv[AlertModel, Alert](alertModel, alertId, Fields(Json.obj("follow" → follow)))
   }
 
-<<<<<<< HEAD
   def similarCases(alert: Alert): Future[Seq[CaseSimilarity]] = {
     def similarArtifacts(artifact: JsObject): Option[Source[Artifact, NotUsed]] = {
       for {
@@ -278,7 +277,8 @@
         case _ ⇒ Future.failed(InternalError("Case not found"))
       }
       .runWith(Sink.seq)
-=======
+  }
+
   def fixStatus()(implicit authContext: AuthContext): Future[Unit] = {
     import org.elastic4play.services.QueryDSL._
 
@@ -309,6 +309,5 @@
     (updateAlertProcess ++ ignoreAlertProcess)
       .runWith(Sink.ignore)
       .map(_ ⇒ ())
->>>>>>> 8f83829b
   }
 }