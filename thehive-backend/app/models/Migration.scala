--- conflicted
+++ resolved
@@ -237,17 +237,14 @@
           val customFields = (caze \ "customFields").asOpt[JsObject].getOrElse(JsObject(Nil))
           caze + ("metrics" → metrics) + ("customFields" → customFields)
         })
-<<<<<<< HEAD
-    case DatabaseState(10) ⇒
+    case DatabaseState(10) ⇒ Nil
+    case DatabaseState(11) ⇒
       Seq(
         mapEntity("case_task_log") { log ⇒
           val owner = (log \ "createdBy").asOpt[JsString].getOrElse(JsString("init"))
           log + ("owner" → owner)
         },
         mapEntity(_ ⇒ true, entity ⇒ entity - "user"))
-=======
-    case DatabaseState(10) ⇒ Nil
->>>>>>> 68e99fda
   }
 
   private val requestCounter = new java.util.concurrent.atomic.AtomicInteger(0)
