import sbt._

object Dependencies {
  val scalaVersion = "2.11.8"

  object Library {

    object Play {
      val version = play.core.PlayVersion.current
      val ws = "com.typesafe.play" %% "play-ws" % version
      val cache = "com.typesafe.play" %% "play-cache" % version
      val test = "com.typesafe.play" %% "play-test" % version
      val specs2 = "com.typesafe.play" %% "play-specs2" % version
      object Specs2 {
        private val version = "3.6.6"
        val matcherExtra = "org.specs2" %% "specs2-matcher-extra" % version
        val mock = "org.specs2" %% "specs2-mock" % version
      }
    }

    object Specs2 {
      private val version = "3.6.6"
      val core = "org.specs2" %% "specs2-core" % version
      val matcherExtra = "org.specs2" %% "specs2-matcher-extra" % version
      val mock = "org.specs2" %% "specs2-mock" % version
    }
    val scalaGuice = "net.codingwell" %% "scala-guice" % "4.0.1"
    val akkaTestkit = "com.typesafe.akka" %% "akka-testkit" % "2.4.7"
    val reflections = "org.reflections" % "reflections" % "0.9.10"
    val zip4j = "net.lingala.zip4j" % "zip4j" % "1.3.2"
    val akkaTest = "com.typesafe.akka" %% "akka-stream-testkit" % "2.4.4"
<<<<<<< HEAD
    val elastic4play = "org.cert-bdf" %% "elastic4play" % "1.1.1-AIV-SNAPSHOT"
=======
    val elastic4play = "org.cert-bdf" %% "elastic4play" % "1.1.1"
>>>>>>> 052af88d

    object Elastic4s {
      private val version = "2.3.0"
      val core = "com.sksamuel.elastic4s" %% "elastic4s-core" % version
      val streams = "com.sksamuel.elastic4s" %% "elastic4s-streams" % version
    }

  }
}<|MERGE_RESOLUTION|>--- conflicted
+++ resolved
@@ -29,11 +29,7 @@
     val reflections = "org.reflections" % "reflections" % "0.9.10"
     val zip4j = "net.lingala.zip4j" % "zip4j" % "1.3.2"
     val akkaTest = "com.typesafe.akka" %% "akka-stream-testkit" % "2.4.4"
-<<<<<<< HEAD
-    val elastic4play = "org.cert-bdf" %% "elastic4play" % "1.1.1-AIV-SNAPSHOT"
-=======
     val elastic4play = "org.cert-bdf" %% "elastic4play" % "1.1.1"
->>>>>>> 052af88d
 
     object Elastic4s {
       private val version = "2.3.0"
