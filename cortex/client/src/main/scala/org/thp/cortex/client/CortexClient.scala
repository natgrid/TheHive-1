package org.thp.cortex.client

import akka.actor.ActorSystem
<<<<<<< HEAD
import org.thp.cortex.dto.client.{InputCortexAnalyzer, InputCortexArtifact, OutputCortexAnalyzer, OutputCortexArtifact}
=======
>>>>>>> be1bb447
import org.thp.cortex.dto.v0._
import org.thp.scalligraph.{DelayRetry, Retry}
import play.api.Logger
import scala.concurrent.duration.FiniteDuration
import scala.concurrent.{ExecutionContext, Future}
import scala.util.{Failure, Success}

import play.api.http.Status
import play.api.libs.json.{JsValue, Json}
import play.api.mvc.MultipartFormData.{DataPart, FilePart}

import akka.stream.scaladsl.Source
import org.thp.cortex.client.models.{Artifact, Attachment, InputCortexAnalyzer, OutputCortexAnalyzer}
import org.thp.cortex.client.v0.Conversion

class CortexClient(val name: String, baseUrl: String, refreshDelay: FiniteDuration, maxRetryOnError: Int)(
    implicit ws: CustomWSAPI,
    auth: Authentication,
    system: ActorSystem,
    ec: ExecutionContext
<<<<<<< HEAD
) {
  lazy val job            = new BaseClient[InputCortexArtifact, OutputCortexArtifact](s"$baseUrl/api/job")
=======
) extends Conversion {
  lazy val job            = new BaseClient[InputArtifact, OutputJob](s"$baseUrl/api/job")
>>>>>>> be1bb447
  lazy val analyser       = new BaseClient[InputCortexAnalyzer, OutputCortexAnalyzer](s"$baseUrl/api/analyzer")
  lazy val logger         = Logger(getClass)
  val retrier: DelayRetry = Retry(maxRetryOnError).delayed(refreshDelay)(system.scheduler, ec)

  /**
    * GET analysers endpoint
    *
    * @return
    */
  def listAnalyser: Future[Seq[OutputCortexAnalyzer]] = analyser.list.map(_.map(_.copy(cortexIds = Some(List(name)))))

  /**
    * GET analyzer by id
    *
    * @param id guess
    * @return
    */
  def getAnalyzer(id: String): Future[OutputCortexAnalyzer] = analyser.get(id).map(_.copy(cortexIds = Some(List(name))))

<<<<<<< HEAD
  def analyze(analyzerId: String, inputCortexArtifact: InputCortexArtifact) = inputCortexArtifact.data.map {
    d =>
=======
  def analyse(analyzerId: String, artifact: Artifact): Future[OutputJob] = {
    val requestBody = Json.toJson(artifact.toInputArtifact)
    val result = artifact.attachment match {
      case None ⇒
        auth(ws.url(s"api/analyzer/$analyzerId/run"))
          .post(requestBody)
      case Some(Attachment(filename, size, contentType, data)) ⇒
        auth(ws.url(s"api/analyzer/$analyzerId/run"))
          .post(
            Source(
              List(
                FilePart("data", filename, Some(contentType), data, size),
                DataPart("_json", requestBody.toString)
              )
            )
          )
    }
    result.transform {
      case Success(r) if r.status == Status.CREATED ⇒ Success(r.body[JsValue].as[OutputJob])
      case Success(r)                               ⇒ Failure(ApplicationError(r))
      case Failure(t)                               ⇒ throw t
    }
>>>>>>> be1bb447
  }
}<|MERGE_RESOLUTION|>--- conflicted
+++ resolved
@@ -1,10 +1,7 @@
 package org.thp.cortex.client
 
 import akka.actor.ActorSystem
-<<<<<<< HEAD
 import org.thp.cortex.dto.client.{InputCortexAnalyzer, InputCortexArtifact, OutputCortexAnalyzer, OutputCortexArtifact}
-=======
->>>>>>> be1bb447
 import org.thp.cortex.dto.v0._
 import org.thp.scalligraph.{DelayRetry, Retry}
 import play.api.Logger
@@ -25,13 +22,8 @@
     auth: Authentication,
     system: ActorSystem,
     ec: ExecutionContext
-<<<<<<< HEAD
-) {
-  lazy val job            = new BaseClient[InputCortexArtifact, OutputCortexArtifact](s"$baseUrl/api/job")
-=======
 ) extends Conversion {
   lazy val job            = new BaseClient[InputArtifact, OutputJob](s"$baseUrl/api/job")
->>>>>>> be1bb447
   lazy val analyser       = new BaseClient[InputCortexAnalyzer, OutputCortexAnalyzer](s"$baseUrl/api/analyzer")
   lazy val logger         = Logger(getClass)
   val retrier: DelayRetry = Retry(maxRetryOnError).delayed(refreshDelay)(system.scheduler, ec)
@@ -51,10 +43,6 @@
     */
   def getAnalyzer(id: String): Future[OutputCortexAnalyzer] = analyser.get(id).map(_.copy(cortexIds = Some(List(name))))
 
-<<<<<<< HEAD
-  def analyze(analyzerId: String, inputCortexArtifact: InputCortexArtifact) = inputCortexArtifact.data.map {
-    d =>
-=======
   def analyse(analyzerId: String, artifact: Artifact): Future[OutputJob] = {
     val requestBody = Json.toJson(artifact.toInputArtifact)
     val result = artifact.attachment match {
@@ -77,6 +65,5 @@
       case Success(r)                               ⇒ Failure(ApplicationError(r))
       case Failure(t)                               ⇒ throw t
     }
->>>>>>> be1bb447
   }
 }