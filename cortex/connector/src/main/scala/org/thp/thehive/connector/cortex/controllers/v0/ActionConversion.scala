--- conflicted
+++ resolved
@@ -6,11 +6,8 @@
 import org.thp.scalligraph.query.{PublicProperty, PublicPropertyListBuilder}
 import org.thp.scalligraph.services._
 import org.thp.thehive.connector.cortex.dto.v0.OutputAction
-<<<<<<< HEAD
 import org.thp.thehive.connector.cortex.models.{ActionContext, RichAction}
-=======
 import org.thp.thehive.connector.cortex.models.RichAction
->>>>>>> 05009046
 import org.thp.thehive.connector.cortex.services.ActionSteps
 
 import scala.language.implicitConversions
@@ -30,20 +27,6 @@
 
   val actionProperties: List[PublicProperty[_, _]] =
     PublicPropertyListBuilder[ActionSteps]
-<<<<<<< HEAD
-      .property[String]("responderId")(_.simple.readonly)
-      .property[String]("objectType")(
-        _.derived(
-          _.outTo[ActionContext].value[String]("_label").map(_.toLowerCase)
-        ).readonly
-      )
-      .property[String]("status")(_.simple.readonly)
-      .property[Date]("startDate")(_.simple.readonly)
-      .property[String]("objectId")(_.simple.readonly)
-      .property[Option[String]]("responderName")(_.simple.readonly)
-      .property[Option[String]]("cortexId")(_.simple.readonly)
-      .property[Option[Int]]("tlp")(_.simple.readonly)
-=======
       .property("responderId", UniMapping.stringMapping)(_.simple.readonly)
       .property("objectType", UniMapping.stringMapping)(_.simple.readonly)
       .property("status", UniMapping.stringMapping)(_.simple.readonly)
@@ -52,6 +35,5 @@
       .property("responderName", UniMapping.stringMapping.optional)(_.simple.readonly)
       .property("cortexId", UniMapping.stringMapping.optional)(_.simple.readonly)
       .property("tlp", UniMapping.intMapping.optional)(_.simple.readonly)
->>>>>>> 05009046
       .build
 }