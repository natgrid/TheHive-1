--- conflicted
+++ resolved
@@ -2,14 +2,11 @@
 
 import gremlin.scala._
 import javax.inject.{Inject, Singleton}
-<<<<<<< HEAD
 import org.thp.cortex.client.CortexConfig
 import org.thp.cortex.dto.client.{CortexAttachment, InputCortexArtifact}
 import org.thp.scalligraph.EntitySteps
-=======
 import org.thp.cortex.client.{CortexClient, CortexConfig}
 import org.thp.scalligraph.{EntitySteps, NotFoundError}
->>>>>>> be1bb447
 import org.thp.scalligraph.auth.AuthContext
 import org.thp.scalligraph.models.{BaseVertexSteps, Database, Entity}
 import org.thp.scalligraph.services._
@@ -51,22 +48,6 @@
       cortexClient ← cortexConfig
         .instances
         .find(_.name == job.cortexId)
-<<<<<<< HEAD
-        .orElse(cortexConfig.instances.headOption)
-        .map(Future.successful)
-        .getOrElse(Future.failed(new Exception(s"No CortexClient found (tried first ${job.cortexId})")))
-      analyzer <- cortexClient.getAnalyzer(job.workerId)
-      cortexArtifact <- (observable.attachment, observable.data) match {
-        case (None, Some(data)) =>
-          Future.successful(InputCortexArtifact(observable.tlp, `case`.pap, observable.`type`, `case`._id, Some(data.data), None))
-
-        case (Some(a), None) =>
-          Future.successful(
-            InputCortexArtifact(observable.tlp, `case`.pap, observable.`type`, `case`._id, None, Some(CortexAttachment(a.name, a.size, a.contentType, ???)))
-          )
-
-        case _ => Future.failed(new Exception(s"Invalid Observable data for ${observable.observable._id}"))
-=======
         .fold[Future[CortexClient]](Future.failed(NotFoundError(s"Cortex ${job.cortexId} not found")))(Future.successful)
       analyzer ← cortexClient.getAnalyzer(job.workerId)
       artifact = richObservableToArtifact(observable)
@@ -78,7 +59,6 @@
         case (Some(attachment), None) ⇒
           Future.successful(Artifact(observable.tlp, `case`.pap, observable.`type`, `case`._id, None, None)) // TODO
         case _ ⇒ Future.failed(new Exception(s"Invalid Observable data for ${observable.observable._id}"))
->>>>>>> be1bb447
       }
     } yield "todo"
 
