--- conflicted
+++ resolved
@@ -10,21 +10,13 @@
         soft: 65536
         hard: 65536
   cortex:
-<<<<<<< HEAD
-    image: thehiveproject/cortex:3.0.1
-=======
     image: thehiveproject/cortex:latest
->>>>>>> e15bdb24
     depends_on:
       - elasticsearch
     ports:
       - "0.0.0.0:9001:9001"
   thehive:
-<<<<<<< HEAD
-    image: thehiveproject/thehive:3.4.0
-=======
     image: thehiveproject/thehive:latest
->>>>>>> e15bdb24
     depends_on:
       - elasticsearch
       - cortex
