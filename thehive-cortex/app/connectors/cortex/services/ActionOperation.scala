package connectors.cortex.services

import scala.concurrent.{ ExecutionContext, Future }

import play.api.libs.json._

import akka.actor.ActorSystem
import akka.stream.Materializer
import akka.stream.scaladsl.Sink
import javax.inject.{ Inject, Singleton }
<<<<<<< HEAD
import models.{ Alert, Case, Artifact }
import services.{ CaseSrv, ArtifactSrv }
=======
import models.{ Alert, Case }
import services.{ CaseSrv, TaskSrv }
>>>>>>> 25453179

import org.elastic4play.controllers.Fields
import org.elastic4play.database.ModifyConfig
import org.elastic4play.models.{ BaseEntity, ChildModelDef, HiveEnumeration }
import org.elastic4play.services.{ AuthContext, FindSrv }
import org.elastic4play.utils.RetryOnError
import org.elastic4play.{ BadRequestError, InternalError }

object ActionOperationStatus extends Enumeration with HiveEnumeration {
  type Type = Value
  val Waiting, Success, Failure = Value
}

trait ActionOperation {
  val status: ActionOperationStatus.Type
  val message: String

  def updateStatus(newStatus: ActionOperationStatus.Type, newMessage: String): ActionOperation
}

case class AddTagToCase(tag: String, status: ActionOperationStatus.Type = ActionOperationStatus.Waiting, message: String = "") extends ActionOperation {
  def updateStatus(newStatus: ActionOperationStatus.Type, newMessage: String): AddTagToCase = copy(status = newStatus, message = newMessage)
}

case class AddTagToArtifact(tag: String, status: ActionOperationStatus.Type = ActionOperationStatus.Waiting, message: String = "") extends ActionOperation {
  def updateStatus(newStatus: ActionOperationStatus.Type, newMessage: String): AddTagToArtifact = copy(status = newStatus, message = newMessage)
}

case class CreateTask(fields: JsObject, status: ActionOperationStatus.Type = ActionOperationStatus.Waiting, message: String = "") extends ActionOperation {
  def updateStatus(newStatus: ActionOperationStatus.Type, newMessage: String): CreateTask = copy(status = newStatus, message = newMessage)
}

object ActionOperation {
  val addTagToCaseWrites = Json.writes[AddTagToCase]
  val addTagToArtifactWrites = Json.writes[AddTagToArtifact]
  val createTaskWrites = Json.writes[CreateTask]
  implicit val actionOperationReads: Reads[ActionOperation] = Reads[ActionOperation](json ⇒
    (json \ "type").asOpt[String].fold[JsResult[ActionOperation]](JsError("type is missing in action operation")) {
      case "AddTagToCase"     ⇒ (json \ "tag").validate[String].map(tag ⇒ AddTagToCase(tag))
      case "AddTagToArtifact" ⇒ (json \ "tag").validate[String].map(tag ⇒ AddTagToArtifact(tag))
      case "CreateTask"       ⇒ JsSuccess(CreateTask(json.as[JsObject] - "type"))
      case other              ⇒ JsError(s"Unknown operation $other")
    })
  implicit val actionOperationWrites: Writes[ActionOperation] = Writes[ActionOperation] {
    case a: AddTagToCase     ⇒ addTagToCaseWrites.writes(a)
    case a: AddTagToArtifact ⇒ addTagToArtifactWrites.writes(a)
    case a: CreateTask       ⇒ createTaskWrites.writes(a)
    case a                   ⇒ Json.obj("unsupported operation" → a.toString)
  }
}

@Singleton
class ActionOperationSrv @Inject() (
    caseSrv: CaseSrv,
    taskSrv: TaskSrv,
    findSrv: FindSrv,
    artifactSrv: ArtifactSrv,
    implicit val system: ActorSystem,
    implicit val ec: ExecutionContext,
    implicit val mat: Materializer) {

  def findCaseEntity(entity: BaseEntity): Future[Case] = {
    import org.elastic4play.services.QueryDSL._

    (entity, entity.model) match {
      case (c: Case, _)  ⇒ Future.successful(c)
      case (a: Alert, _) ⇒ a.caze().fold(Future.failed[Case](BadRequestError("Alert hasn't been imported to case")))(caseSrv.get)
      case (_, model: ChildModelDef[_, _, _, _]) ⇒
        findSrv(model.parentModel, "_id" ~= entity.parentId.getOrElse(throw InternalError(s"Child entity $entity has no parent ID")), Some("0-1"), Nil)
          ._1.runWith(Sink.head).flatMap(findCaseEntity)
      case _ ⇒ Future.failed(BadRequestError("Case not found"))
    }
  }

  def findArtifactEntity(entity: BaseEntity): Future[Artifact] = {
    (entity, entity.model) match {
      case (a: Artifact, _) ⇒ Future.successful(a)
      case _                ⇒ Future.failed(BadRequestError("Artifact not found"))
    }
  }

  def execute(entity: BaseEntity, operation: ActionOperation)(implicit authContext: AuthContext): Future[ActionOperation] = {
    if (operation.status == ActionOperationStatus.Waiting) {
      val updatedOperation = operation match {
        case AddTagToCase(tag, _, _) ⇒
          RetryOnError() { // FIXME find the right exception
            for {
              initialCase ← findCaseEntity(entity)
              caze ← caseSrv.get(initialCase.id)
              _ ← caseSrv.update(caze, Fields.empty.set("tags", Json.toJson((caze.tags() :+ tag).distinct)), ModifyConfig(retryOnConflict = 0, version = Some(caze.version)))
            } yield operation.updateStatus(ActionOperationStatus.Success, "")
          }
<<<<<<< HEAD
        case AddTagToArtifact(tag, _, _) ⇒
          RetryOnError() { // FIXME find the right exception
            for {
              art ← findArtifactEntity(entity)
              _ ← artifactSrv.update(art.artifactId(), Fields.empty.set("tags", Json.toJson((art.tags() :+ tag).distinct)), ModifyConfig(retryOnConflict = 0, version = Some(art.version)))
            } yield operation.updateStatus(ActionOperationStatus.Success, "")
          }
        case _ ⇒ Future.successful(operation)
=======
        case CreateTask(fields, _, _) ⇒
          for {
            caze ← findCaseEntity(entity)
            _ ← taskSrv.create(caze, Fields(fields))
          } yield operation.updateStatus(ActionOperationStatus.Success, "")
        case o ⇒ Future.successful(operation.updateStatus(ActionOperationStatus.Failure, s"Operation $o not supported"))
>>>>>>> 25453179
      }
      updatedOperation.recover { case error ⇒ operation.updateStatus(ActionOperationStatus.Failure, error.getMessage) }
    }
    else Future.successful(operation)
  }
}<|MERGE_RESOLUTION|>--- conflicted
+++ resolved
@@ -8,13 +8,8 @@
 import akka.stream.Materializer
 import akka.stream.scaladsl.Sink
 import javax.inject.{ Inject, Singleton }
-<<<<<<< HEAD
 import models.{ Alert, Case, Artifact }
-import services.{ CaseSrv, ArtifactSrv }
-=======
-import models.{ Alert, Case }
-import services.{ CaseSrv, TaskSrv }
->>>>>>> 25453179
+import services.{ CaseSrv, TaskSrv, ArtifactSrv }
 
 import org.elastic4play.controllers.Fields
 import org.elastic4play.database.ModifyConfig
@@ -107,23 +102,20 @@
               _ ← caseSrv.update(caze, Fields.empty.set("tags", Json.toJson((caze.tags() :+ tag).distinct)), ModifyConfig(retryOnConflict = 0, version = Some(caze.version)))
             } yield operation.updateStatus(ActionOperationStatus.Success, "")
           }
-<<<<<<< HEAD
         case AddTagToArtifact(tag, _, _) ⇒
           RetryOnError() { // FIXME find the right exception
             for {
-              art ← findArtifactEntity(entity)
+              initialArtifact ← findArtifactEntity(entity)
+              art ← artifactSrv.get(initialArtifact.id)
               _ ← artifactSrv.update(art.artifactId(), Fields.empty.set("tags", Json.toJson((art.tags() :+ tag).distinct)), ModifyConfig(retryOnConflict = 0, version = Some(art.version)))
             } yield operation.updateStatus(ActionOperationStatus.Success, "")
           }
-        case _ ⇒ Future.successful(operation)
-=======
         case CreateTask(fields, _, _) ⇒
           for {
             caze ← findCaseEntity(entity)
             _ ← taskSrv.create(caze, Fields(fields))
           } yield operation.updateStatus(ActionOperationStatus.Success, "")
         case o ⇒ Future.successful(operation.updateStatus(ActionOperationStatus.Failure, s"Operation $o not supported"))
->>>>>>> 25453179
       }
       updatedOperation.recover { case error ⇒ operation.updateStatus(ActionOperationStatus.Failure, error.getMessage) }
     }
