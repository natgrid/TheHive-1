package connectors.cortex.services

import scala.concurrent.{ ExecutionContext, Future }

import play.api.libs.json._

import akka.actor.ActorSystem
import akka.stream.Materializer
import akka.stream.scaladsl.Sink
import javax.inject.{ Inject, Singleton }
import models.{ Alert, Case, Artifact, Task, TaskStatus }
import services.{ CaseSrv, TaskSrv, ArtifactSrv }

import org.elastic4play.controllers.Fields
import org.elastic4play.database.ModifyConfig
import org.elastic4play.models.{ BaseEntity, ChildModelDef, HiveEnumeration }
import org.elastic4play.services.{ AuthContext, FindSrv }
import org.elastic4play.utils.RetryOnError
import org.elastic4play.{ BadRequestError, InternalError }

object ActionOperationStatus extends Enumeration with HiveEnumeration {
  type Type = Value
  val Waiting, Success, Failure = Value
}

trait ActionOperation {
  val status: ActionOperationStatus.Type
  val message: String

  def updateStatus(newStatus: ActionOperationStatus.Type, newMessage: String): ActionOperation
}

case class AddTagToCase(tag: String, status: ActionOperationStatus.Type = ActionOperationStatus.Waiting, message: String = "") extends ActionOperation {
  def updateStatus(newStatus: ActionOperationStatus.Type, newMessage: String): AddTagToCase = copy(status = newStatus, message = newMessage)
}

case class AddTagToArtifact(tag: String, status: ActionOperationStatus.Type = ActionOperationStatus.Waiting, message: String = "") extends ActionOperation {
  def updateStatus(newStatus: ActionOperationStatus.Type, newMessage: String): AddTagToArtifact = copy(status = newStatus, message = newMessage)
}

case class CreateTask(fields: JsObject, status: ActionOperationStatus.Type = ActionOperationStatus.Waiting, message: String = "") extends ActionOperation {
  def updateStatus(newStatus: ActionOperationStatus.Type, newMessage: String): CreateTask = copy(status = newStatus, message = newMessage)
}

case class AddCustomFields(name: String, tpe: String, value: JsValue, status: ActionOperationStatus.Type = ActionOperationStatus.Waiting, message: String = "") extends ActionOperation {
  override def updateStatus(newStatus: ActionOperationStatus.Type, newMessage: String): AddCustomFields = copy(status = newStatus, message = newMessage)
}

case class CloseTask(status: ActionOperationStatus.Type = ActionOperationStatus.Waiting, message: String = "") extends ActionOperation {
  def updateStatus(newStatus: ActionOperationStatus.Type, newMessage: String): CloseTask = copy(status = newStatus, message = newMessage)
}

object ActionOperation {
  val addTagToCaseWrites = Json.writes[AddTagToCase]
  val addTagToArtifactWrites = Json.writes[AddTagToArtifact]
  val createTaskWrites = Json.writes[CreateTask]
  val addCustomFieldsWrites = Json.writes[AddCustomFields]
  val closeTaskWrites = Json.writes[CloseTask]
  implicit val actionOperationReads: Reads[ActionOperation] = Reads[ActionOperation](json ⇒
    (json \ "type").asOpt[String].fold[JsResult[ActionOperation]](JsError("type is missing in action operation")) {
      case "AddTagToCase"     ⇒ (json \ "tag").validate[String].map(tag ⇒ AddTagToCase(tag))
      case "AddTagToArtifact" ⇒ (json \ "tag").validate[String].map(tag ⇒ AddTagToArtifact(tag))
      case "CreateTask"       ⇒ JsSuccess(CreateTask(json.as[JsObject] - "type"))
      case "AddCustomFields" ⇒ for {
        name ← (json \ "name").validate[String]
        tpe ← (json \ "tpe").validate[String]
        value ← (json \ "value").validate[JsValue]
      } yield AddCustomFields(name, tpe, value)
      case "CloseTask" ⇒ JsSuccess(CloseTask())
      case other       ⇒ JsError(s"Unknown operation $other")
    })
  implicit val actionOperationWrites: Writes[ActionOperation] = Writes[ActionOperation] {
    case a: AddTagToCase     ⇒ addTagToCaseWrites.writes(a)
    case a: AddTagToArtifact ⇒ addTagToArtifactWrites.writes(a)
    case a: CreateTask       ⇒ createTaskWrites.writes(a)
    case a: AddCustomFields  ⇒ addCustomFieldsWrites.writes(a)
<<<<<<< HEAD
=======
    case a: CloseTask        ⇒ closeTaskWrites.writes(a)
>>>>>>> 3fb1bb96
    case a                   ⇒ Json.obj("unsupported operation" → a.toString)
  }
}

@Singleton
class ActionOperationSrv @Inject() (
    caseSrv: CaseSrv,
    taskSrv: TaskSrv,
    findSrv: FindSrv,
    artifactSrv: ArtifactSrv,
    implicit val system: ActorSystem,
    implicit val ec: ExecutionContext,
    implicit val mat: Materializer) {

  def findCaseEntity(entity: BaseEntity): Future[Case] = {
    import org.elastic4play.services.QueryDSL._

    (entity, entity.model) match {
      case (c: Case, _)  ⇒ Future.successful(c)
      case (a: Alert, _) ⇒ a.caze().fold(Future.failed[Case](BadRequestError("Alert hasn't been imported to case")))(caseSrv.get)
      case (_, model: ChildModelDef[_, _, _, _]) ⇒
        findSrv(model.parentModel, "_id" ~= entity.parentId.getOrElse(throw InternalError(s"Child entity $entity has no parent ID")), Some("0-1"), Nil)
          ._1.runWith(Sink.head).flatMap(findCaseEntity)
      case _ ⇒ Future.failed(BadRequestError("Case not found"))
    }
  }

  def findArtifactEntity(entity: BaseEntity): Future[Artifact] = {
    (entity, entity.model) match {
      case (a: Artifact, _) ⇒ Future.successful(a)
      case _                ⇒ Future.failed(BadRequestError("Artifact not found"))
    }
  }

  def findTaskEntity(entity: BaseEntity): Future[Task] = {
    (entity, entity.model) match {
      case (a: Task, _) ⇒ Future.successful(a)
      case _            ⇒ Future.failed(BadRequestError("Task not found"))
    }
  }

  def execute(entity: BaseEntity, operation: ActionOperation)(implicit authContext: AuthContext): Future[ActionOperation] = {
    if (operation.status == ActionOperationStatus.Waiting) {
      val updatedOperation = operation match {
        case AddTagToCase(tag, _, _) ⇒
          RetryOnError() { // FIXME find the right exception
            for {
              initialCase ← findCaseEntity(entity)
              caze ← caseSrv.get(initialCase.id)
              _ ← caseSrv.update(caze, Fields.empty.set("tags", Json.toJson((caze.tags() :+ tag).distinct)), ModifyConfig(retryOnConflict = 0, version = Some(caze.version)))
            } yield operation.updateStatus(ActionOperationStatus.Success, "")
          }
        case AddTagToArtifact(tag, _, _) ⇒
          RetryOnError() { // FIXME find the right exception
            for {
              initialArtifact ← findArtifactEntity(entity)
              art ← artifactSrv.get(initialArtifact.artifactId())
              _ ← artifactSrv.update(art.artifactId(), Fields.empty.set("tags", Json.toJson((art.tags() :+ tag).distinct)), ModifyConfig(retryOnConflict = 0, version = Some(art.version)))
            } yield operation.updateStatus(ActionOperationStatus.Success, "")
          }
        case CreateTask(fields, _, _) ⇒
          for {
            caze ← findCaseEntity(entity)
            _ ← taskSrv.create(caze, Fields(fields))
          } yield operation.updateStatus(ActionOperationStatus.Success, "")
        case AddCustomFields(name, tpe, value, _, _) ⇒
          RetryOnError() { // FIXME find the right exception
            for {
              initialCase ← findCaseEntity(entity)
              caze ← caseSrv.get(initialCase.id)
              customFields = caze.customFields().asOpt[JsObject].getOrElse(JsObject.empty) ++ Json.obj(name -> Json.obj(tpe -> value))
              _ ← caseSrv.update(caze, Fields.empty.set("customFields", customFields), ModifyConfig(retryOnConflict = 0, version = Some(caze.version)))
            } yield operation.updateStatus(ActionOperationStatus.Success, "")
          }
        case CloseTask(_, _) ⇒
          for {
            initialTask ← findTaskEntity(entity)
            task ← taskSrv.get(initialTask.id)
            _ ← taskSrv.update(task, Fields.empty.set("status", TaskStatus.Completed.toString).set("flag", JsFalse), ModifyConfig(retryOnConflict = 0, version = Some(task.version)))
          } yield operation.updateStatus(ActionOperationStatus.Success, "")
        case o ⇒ Future.successful(operation.updateStatus(ActionOperationStatus.Failure, s"Operation $o not supported"))
      }
      updatedOperation.recover { case error ⇒ operation.updateStatus(ActionOperationStatus.Failure, error.getMessage) }
    }
    else Future.successful(operation)
  }
}<|MERGE_RESOLUTION|>--- conflicted
+++ resolved
@@ -74,10 +74,7 @@
     case a: AddTagToArtifact ⇒ addTagToArtifactWrites.writes(a)
     case a: CreateTask       ⇒ createTaskWrites.writes(a)
     case a: AddCustomFields  ⇒ addCustomFieldsWrites.writes(a)
-<<<<<<< HEAD
-=======
     case a: CloseTask        ⇒ closeTaskWrites.writes(a)
->>>>>>> 3fb1bb96
     case a                   ⇒ Json.obj("unsupported operation" → a.toString)
   }
 }
@@ -100,7 +97,7 @@
       case (a: Alert, _) ⇒ a.caze().fold(Future.failed[Case](BadRequestError("Alert hasn't been imported to case")))(caseSrv.get)
       case (_, model: ChildModelDef[_, _, _, _]) ⇒
         findSrv(model.parentModel, "_id" ~= entity.parentId.getOrElse(throw InternalError(s"Child entity $entity has no parent ID")), Some("0-1"), Nil)
-          ._1.runWith(Sink.head).flatMap(findCaseEntity)
+          ._1.runWith(Sink.head).flatMap(findCaseEntity _)
       case _ ⇒ Future.failed(BadRequestError("Case not found"))
     }
   }
@@ -113,9 +110,14 @@
   }
 
   def findTaskEntity(entity: BaseEntity): Future[Task] = {
+    import org.elastic4play.services.QueryDSL._
+
     (entity, entity.model) match {
       case (a: Task, _) ⇒ Future.successful(a)
-      case _            ⇒ Future.failed(BadRequestError("Task not found"))
+      case (_, model: ChildModelDef[_, _, _, _]) ⇒
+        findSrv(model.parentModel, "_id" ~= entity.parentId.getOrElse(throw InternalError(s"Child entity $entity has no parent ID")), Some("0-1"), Nil)
+          ._1.runWith(Sink.head).flatMap(findTaskEntity _)
+      case _ ⇒ Future.failed(BadRequestError("Task not found"))
     }
   }
 
