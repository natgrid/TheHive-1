--- conflicted
+++ resolved
@@ -42,53 +42,40 @@
   def updateStatus(newStatus: ActionOperationStatus.Type, newMessage: String): CreateTask = copy(status = newStatus, message = newMessage)
 }
 
-<<<<<<< HEAD
+case class AddCustomFields(name: String, tpe: String, value: JsValue, status: ActionOperationStatus.Type = ActionOperationStatus.Waiting, message: String = "") extends ActionOperation {
+  override def updateStatus(newStatus: ActionOperationStatus.Type, newMessage: String): AddCustomFields = copy(status = newStatus, message = newMessage)
+}
+
 case class CloseTask(status: ActionOperationStatus.Type = ActionOperationStatus.Waiting, message: String = "") extends ActionOperation {
   def updateStatus(newStatus: ActionOperationStatus.Type, newMessage: String): CloseTask = copy(status = newStatus, message = newMessage)
-=======
-case class AddCustomFields(name: String, tpe: String, value: JsValue, status: ActionOperationStatus.Type = ActionOperationStatus.Waiting, message: String = "") extends ActionOperation {
-  override def updateStatus(newStatus: ActionOperationStatus.Type, newMessage: String): AddCustomFields = copy(status = newStatus, message = newMessage)
->>>>>>> e7f8b122
 }
 
 object ActionOperation {
   val addTagToCaseWrites = Json.writes[AddTagToCase]
   val addTagToArtifactWrites = Json.writes[AddTagToArtifact]
   val createTaskWrites = Json.writes[CreateTask]
-<<<<<<< HEAD
+  val addCustomFieldsWrites = Json.writes[AddCustomFields]
   val closeTaskWrites = Json.writes[CloseTask]
-=======
-  val addCustomFieldsWrites = Json.writes[AddCustomFields]
->>>>>>> e7f8b122
   implicit val actionOperationReads: Reads[ActionOperation] = Reads[ActionOperation](json ⇒
     (json \ "type").asOpt[String].fold[JsResult[ActionOperation]](JsError("type is missing in action operation")) {
       case "AddTagToCase"     ⇒ (json \ "tag").validate[String].map(tag ⇒ AddTagToCase(tag))
       case "AddTagToArtifact" ⇒ (json \ "tag").validate[String].map(tag ⇒ AddTagToArtifact(tag))
       case "CreateTask"       ⇒ JsSuccess(CreateTask(json.as[JsObject] - "type"))
-<<<<<<< HEAD
-      case "CloseTask"        ⇒ JsSuccess(CloseTask())
-      case other              ⇒ JsError(s"Unknown operation $other")
-=======
       case "AddCustomFields" ⇒ for {
         name ← (json \ "name").validate[String]
         tpe ← (json \ "tpe").validate[String]
         value ← (json \ "value").validate[JsValue]
       } yield AddCustomFields(name, tpe, value)
-      case other ⇒ JsError(s"Unknown operation $other")
->>>>>>> e7f8b122
+      case "CloseTask" ⇒ JsSuccess(CloseTask())
+      case other       ⇒ JsError(s"Unknown operation $other")
     })
   implicit val actionOperationWrites: Writes[ActionOperation] = Writes[ActionOperation] {
-    case a: AddTagToCase    ⇒ addTagToCaseWrites.writes(a)
+    case a: AddTagToCase     ⇒ addTagToCaseWrites.writes(a)
     case a: AddTagToArtifact ⇒ addTagToArtifactWrites.writes(a)
-<<<<<<< HEAD
     case a: CreateTask       ⇒ createTaskWrites.writes(a)
+    case a: AddCustomFields  ⇒ addCustomFieldsWrites.writes(a)
     case a: CloseTask        ⇒ closeTaskWrites.writes(a)
     case a                   ⇒ Json.obj("unsupported operation" → a.toString)
-=======
-    case a:CreateTask      ⇒ createTaskWrites.writes(a)
-    case a: AddCustomFields ⇒ addCustomFieldsWrites.writes(a)
-    case a                  ⇒ Json.obj("unsupported operation" → a.toString)
->>>>>>> e7f8b122
   }
 }
 
@@ -153,14 +140,6 @@
             caze ← findCaseEntity(entity)
             _ ← taskSrv.create(caze, Fields(fields))
           } yield operation.updateStatus(ActionOperationStatus.Success, "")
-<<<<<<< HEAD
-        case CloseTask(_, _) ⇒
-          for {
-            initialTask ← findTaskEntity(entity)
-            task ← taskSrv.get(initialTask.id)
-            _ ← taskSrv.update(task, Fields.empty.set("status", TaskStatus.Completed.toString).set("flag", JsFalse), ModifyConfig(retryOnConflict = 0, version = Some(task.version)))
-          } yield operation.updateStatus(ActionOperationStatus.Success, "")
-=======
         case AddCustomFields(name, tpe, value, _, _) ⇒
           RetryOnError() { // FIXME find the right exception
             for {
@@ -170,7 +149,12 @@
               _ ← caseSrv.update(caze, Fields.empty.set("customFields", customFields), ModifyConfig(retryOnConflict = 0, version = Some(caze.version)))
             } yield operation.updateStatus(ActionOperationStatus.Success, "")
           }
->>>>>>> e7f8b122
+        case CloseTask(_, _) ⇒
+          for {
+            initialTask ← findTaskEntity(entity)
+            task ← taskSrv.get(initialTask.id)
+            _ ← taskSrv.update(task, Fields.empty.set("status", TaskStatus.Completed.toString).set("flag", JsFalse), ModifyConfig(retryOnConflict = 0, version = Some(task.version)))
+          } yield operation.updateStatus(ActionOperationStatus.Success, "")
         case o ⇒ Future.successful(operation.updateStatus(ActionOperationStatus.Failure, s"Operation $o not supported"))
       }
       updatedOperation.recover { case error ⇒ operation.updateStatus(ActionOperationStatus.Failure, error.getMessage) }
