{
    "name": "thehive",
<<<<<<< HEAD
    "version": "2.11.1",
=======
    "version": "2.11.2",
>>>>>>> b7320c2f
    "license": "AGPL-3.0",
    "repository": {
        "type": "git",
        "url": "https://github.com/CERT-BDF/TheHive.git"
    },
    "bugs": {
        "url": "https://github.com/CERT-BDF/TheHive/issues"
    },
    "homepage": "https://github.com/CERT-BDF/TheHive",
    "dependencies": {},
    "devDependencies": {
        "autoprefixer": "^6.4.1",
        "grunt": "^0.4.5",
        "grunt-angular-templates": "^0.5.7",
        "grunt-concurrent": "^1.0.0",
        "grunt-connect-proxy": "^0.2.0",
        "grunt-contrib-clean": "^0.6.0",
        "grunt-contrib-concat": "^0.5.0",
        "grunt-contrib-connect": "^0.9.0",
        "grunt-contrib-copy": "^0.7.0",
        "grunt-contrib-cssmin": "^0.12.0",
        "grunt-contrib-htmlmin": "^0.4.0",
        "grunt-contrib-imagemin": "^0.9.2",
        "grunt-contrib-jshint": "^0.11.0",
        "grunt-contrib-uglify": "^0.7.0",
        "grunt-contrib-watch": "^0.6.1",
        "grunt-filerev": "^2.1.2",
        "grunt-google-cdn": "^0.4.3",
        "grunt-injector": "^0.6.0",
        "grunt-karma": "*",
        "grunt-newer": "^1.1.0",
        "grunt-ng-annotate": "^0.9.2",
        "grunt-postcss": "^0.8.0",
        "grunt-svgmin": "^2.0.0",
        "grunt-usemin": "^3.0.0",
        "grunt-wiredep": "^2.0.0",
        "jit-grunt": "^0.9.1",
        "jshint-stylish": "^1.0.0",
        "karma-jasmine": "*",
        "karma-phantomjs-launcher": "*",
        "time-grunt": "^1.0.0"
    },
    "engines": {
        "node": ">=0.10.0"
    },
    "scripts": {
        "test": "grunt test"
    }
}<|MERGE_RESOLUTION|>--- conflicted
+++ resolved
@@ -1,10 +1,6 @@
 {
     "name": "thehive",
-<<<<<<< HEAD
-    "version": "2.11.1",
-=======
     "version": "2.11.2",
->>>>>>> b7320c2f
     "license": "AGPL-3.0",
     "repository": {
         "type": "git",
