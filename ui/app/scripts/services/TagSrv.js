--- conflicted
+++ resolved
@@ -29,10 +29,6 @@
 
                 return defer.promise;
             };
-<<<<<<< HEAD
-=======
-
->>>>>>> a70aee31
 
             this.fromCases = function(term) {
                 return getTags('case', term);
@@ -47,4 +43,4 @@
             };
 
         });
-})();
+})();