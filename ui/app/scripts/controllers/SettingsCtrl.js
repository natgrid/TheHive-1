--- conflicted
+++ resolved
@@ -1,12 +1,8 @@
 (function() {
     'use strict';
     angular.module('theHiveControllers').controller('SettingsCtrl',
-<<<<<<< HEAD
-        function($scope, $state, UserSrv, NotificationSrv, resizeService, readLocalPicService, UserInfoSrv, appConfig) {
-=======
-        function($scope, $state, UserSrv, AlertSrv, resizeService, readLocalPicService, UserInfoSrv, currentUser, appConfig) {
+        function($scope, $state, UserSrv, NotificationSrv, resizeService, readLocalPicService, UserInfoSrv, currentUser, appConfig) {
             $scope.currentUser = currentUser;
->>>>>>> 4a413729
             $scope.appConfig = appConfig;
 
             if(!currentUser || !currentUser.id) {
