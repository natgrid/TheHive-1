--- conflicted
+++ resolved
@@ -31,16 +31,7 @@
             };
 
             $scope.getUserInfo = UserInfoSrv;
-<<<<<<< HEAD
-            $scope.searchResults = PSearchSrv(undefined, 'any', {
-                'filter': angular.fromJson(Base64.decode($stateParams.q)),
-                'baseFilter': {_string: '!_type:dashboard AND !_type:audit AND !_type:data AND !_type:user AND !_type:analyzer AND !_type:case_artifact_job_log AND !status:Deleted'},
-                'nparent': 10,
-                skipStream: true
-            });
-=======
             $scope.config = GlobalSearchSrv.restore()
->>>>>>> bba6262e
 
             $scope.openEntity = EntitySrv.open;
             $scope.isImage = function(contentType) {
