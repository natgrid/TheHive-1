--- conflicted
+++ resolved
@@ -139,13 +139,8 @@
             dateField: 'startDate',
             tagsField: 'tags',
             names: {
-<<<<<<< HEAD
-                '0': 'NOT IOC',
-                '1': 'IOC'
-=======
                 'false': 'NOT IOC',
                 'true': 'IOC'
->>>>>>> 68e99fda
             },
             filter: {status: 'Ok'}
         };
