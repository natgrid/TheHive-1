--- conflicted
+++ resolved
@@ -23,18 +23,6 @@
         <div ng-show="params.attachment.upload.total === 0" class="mv-xxs p-xxs bg-warning">
             WARNING: This file seems to be empty
         </div>
-<<<<<<< HEAD
-=======
-        <div class="checkbox">
-          <label>
-              <input type="checkbox" ng-model="params.ioc">&nbsp;Mark <strong ng-show="params.bulk">all observables</strong> as IOC
-          </label>
-        </div>
-        <div class="checkbox">
-          <label>
-              <input type="checkbox" ng-model="params.sighted">&nbsp;Mark <strong ng-show="params.bulk">all observables</strong> as sighted
-          </label>
-        </div>
         <div class="checkbox">
           <label>
               <input type="checkbox" ng-model="params.isZip">&nbsp;The file is a zipped archive
@@ -43,7 +31,6 @@
         <div ng-show="params.isZip">
             <input type="text" class="form-control" ng-model="params.zipPassword" placeholder="Type archive's password if available"> {{params.izZip}}
         </div>
->>>>>>> ed6c2a2c
     </div>
 </div>
 
@@ -51,33 +38,11 @@
 <div class="form-group" ng-if="!isFile()" ng-class="{ 'has-error' : observableForm.data.$invalid && !observableForm.data.$pristine }">
     <label class="col-md-3 control-label">Value <i class="fa fa-asterisk text-danger"></i></label>
     <div class="col-md-9">
-<<<<<<< HEAD
         <textarea class="form-control" placeholder="{{params.dataType}}" name="data" ng-model="params.data" rows="5" required></textarea>
         <div>
             <span>(one observable per line)</span>
             <span class="pull-right"><ng-pluralize count="countObservables()" when="{'0': '0 observables', 'one': '1 unique observable', 'other': '{} unique observables'}"></ng-pluralize></span>
         </div>
-=======
-        <textarea ng-if="params.bulk" class="form-control" placeholder="{{params.dataType}}" name="data" ng-model="params.data" rows="5" required></textarea>
-        <input ng-if="!params.bulk" type="text" class="form-control" placeholder="{{params.dataType}}" name="data" ng-model="params.data" required>
-        <div class="checkbox">
-            <label>
-                <input type="checkbox" ng-model="params.bulk">&nbsp;Bulk
-            </label>
-            <span ng-show="params.bulk">(one observable per line)</span>
-            <span ng-show="params.bulk" class="pull-right"><ng-pluralize count="countObservables()" when="{'0': '0 observables', 'one': '1 unique observable', 'other': '{} unique observables'}"></ng-pluralize></span>
-        </div>
-        <div class="checkbox">
-            <label>
-                <input type="checkbox" ng-model="params.ioc">&nbsp;Mark <strong ng-show="params.bulk">all observables</strong> as IOC
-            </label>
-        </div>
-        <div class="checkbox">
-            <label>
-                <input type="checkbox" ng-model="params.sighted">&nbsp;Mark <strong ng-show="params.bulk">all observables</strong> as sighted
-            </label>
-        </div>
->>>>>>> ed6c2a2c
     </div>
 </div>
 
