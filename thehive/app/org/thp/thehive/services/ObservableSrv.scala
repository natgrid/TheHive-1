--- conflicted
+++ resolved
@@ -1,11 +1,8 @@
 package org.thp.thehive.services
 
-<<<<<<< HEAD
-=======
 import scala.collection.JavaConverters._
 import scala.util.{Success, Try}
 
->>>>>>> 8e2c73f8
 import gremlin.scala.{KeyValue ⇒ _, _}
 import javax.inject.{Inject, Singleton}
 import org.thp.scalligraph.auth.{AuthContext, Permission}
@@ -28,8 +25,8 @@
   override def steps(raw: GremlinScala[Vertex])(implicit graph: Graph): ObservableSteps = new ObservableSteps(raw)
 
   def create(observable: Observable, dataOrFile: Either[Data, FFile], extensions: Seq[KeyValue], `case`: Case with Entity)(
-      implicit graph: Graph,
-      authContext: AuthContext
+    implicit graph: Graph,
+    authContext: AuthContext
   ): Try[RichObservable] = {
     val createdObservable = create(observable)
     (dataOrFile match {
@@ -41,28 +38,20 @@
           observableAttachmentSrv.create(ObservableAttachment(), createdObservable, attachment)
           None → Some(attachment)
         }
-    }).map {
+    }).flatMap {
       case (data, attachment) ⇒
         extensions
           .map(keyValueSrv.create)
           .map(kv ⇒ observableKeyValueSrv.create(ObservableKeyValue(), createdObservable, kv))
-        caseObservableSrv.create(CaseObservable(), `case`, createdObservable)
-        RichObservable(createdObservable, data, attachment, extensions)
+
+        for {
+          share ← caseSrv
+            .initSteps
+            .getOrganisationShare(`case`._id)
+            .getOrFail()
+          _ = shareSrv.shareObservableSrv.create(ShareObservable(), share, createdObservable)
+        } yield RichObservable(createdObservable, data, attachment, extensions)
     }
-<<<<<<< HEAD
-    extensions
-      .map(keyValueSrv.create)
-      .map(kv ⇒ observableKeyValueSrv.create(ObservableKeyValue(), createdObservable, kv))
-
-    for {
-      share ← caseSrv
-        .initSteps
-        .getOrganisationShare(`case`._id)
-        .getOrFail()
-      _ = shareSrv.shareObservableSrv.create(ShareObservable(), share, createdObservable)
-    } yield RichObservable(createdObservable, data, attachment, extensions)
-=======
->>>>>>> 8e2c73f8
   }
 }
 
