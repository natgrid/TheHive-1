--- conflicted
+++ resolved
@@ -1,14 +1,10 @@
 package org.thp.thehive.controllers.v0
 
 import javax.inject.{Inject, Singleton}
+import org.thp.scalligraph._
 import org.thp.scalligraph.controllers._
 import org.thp.scalligraph.models.{Database, PagedResult}
-<<<<<<< HEAD
 import org.thp.scalligraph.query.{PropertyUpdater, Query}
-=======
-import org.thp.scalligraph.query.Query
-import org.thp.scalligraph._
->>>>>>> 8e2c73f8
 import org.thp.thehive.dto.v0.InputObservable
 import org.thp.thehive.models._
 import org.thp.thehive.services.{CaseSrv, ObservableSrv}
@@ -35,20 +31,6 @@
       .extract('artifact, FieldsParser[InputObservable])
       .authTransaction(db) { implicit request ⇒ implicit graph ⇒
         val inputObservable: InputObservable = request.body('artifact)
-<<<<<<< HEAD
-        caseSrv
-          .get(caseId)
-          .can(Permissions.manageCase)
-          .getOrFail()
-          .map { `case` ⇒
-            val createdObservableTries = inputObservable.data.map(i ⇒ observableSrv.create(inputObservable, Left(Data(i)), Nil, `case`)) ++
-              inputObservable.attachment.map(a ⇒ observableSrv.create(inputObservable, Right(a), Nil, `case`)).toSeq
-
-            Results.Created(
-              Json.toJson(createdObservableTries.map(_.get.toJson))
-            )
-          }
-=======
         for {
           case0 ← caseSrv
             .get(caseId)
@@ -58,7 +40,6 @@
           observableWithAttachment ← inputObservable.attachment.map(a ⇒ observableSrv.create(inputObservable, Right(a), Nil, case0)).flip
           createdObservables = observablesWithData ++ observableWithAttachment
         } yield Results.Created(Json.toJson(createdObservables.map(_.toJson)))
->>>>>>> 8e2c73f8
       }
 
   def get(observableId: String): Action[AnyContent] =
