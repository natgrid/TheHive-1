--- conflicted
+++ resolved
@@ -37,22 +37,6 @@
 
 ![](images/Architecture.png)
 
-<<<<<<< HEAD
-## Analyzers
-TheHive 2.9.2 is provided with 8 analyzers:
-+ DNSDB*: leverage Farsight's [DNSDB](https://www.dnsdb.info/) for pDNS.
-+ DomainTools*: look up domain names, IP addresses, WHOIS records, etc. using the popular [DomainTools](http://domaintools.com/) service API.
-+ Hippocampe: query threat feeds through [Hippocampe](https://github.com/CERT-BDF/Hippocampe), a FOSS tool that centralizes feeds and allows you to associate a confidence level to each one of them (that can be changed over time) and get a score indicating the data quality.
-+ MaxMind: geolocation.
-+ Olevba: parse OLE and OpenXML files using [olevba](http://www.decalage.info/python/olevba) to detect VBA macros, extract their source code etc.
-+ Outlook MsgParser: this analyzer allows to add an Outlook message file as an observable and parse it automatically.
-+ URLCategory: checks the Fortinet categories of URLs.
-+ VirusTotal*: look up files, URLs and hashes through [VirusTotal](https://www.virustotal.com/).
-
-The star (*) indicates that the analyzer needs an API key to work correctly. We do not provide API keys. You have to use your own.
-
-=======
->>>>>>> 5bdc6d5c
 ## Workflow
 The following image shows a typical workflow:
 
